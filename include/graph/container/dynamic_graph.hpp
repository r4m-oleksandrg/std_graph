--- conflicted
+++ resolved
@@ -1612,19 +1612,9 @@
 private:
   value_type value_; ///< Graph value
 
-<<<<<<< HEAD
 private:             // tag_invoke properties
   friend constexpr value_type&       graph_value(graph_type& g) { return g.value_; }
   friend constexpr const value_type& graph_value(const graph_type& g) { return g.value_; }
-=======
-private: // tag_invoke properties
-  friend constexpr value_type& tag_invoke(::std::graph::tag_invoke::graph_value_fn_t, graph_type& g) {
-    return g.value_;
-  }
-  friend constexpr const value_type& tag_invoke(::std::graph::tag_invoke::graph_value_fn_t, const graph_type& g) {
-    return g.value_;
-  }
->>>>>>> 95f3c4d5
 };
 
 /**
